--- conflicted
+++ resolved
@@ -20,12 +20,9 @@
 use argh::FromArgs;
 use futures;
 use futures::stream::StreamExt;
-<<<<<<< HEAD
 use async_channel;
-=======
 use tokio::sync::Barrier;
 use tokio::task;
->>>>>>> 85047e63
 
 mod connection;
 use hdrhistogram::Histogram;
@@ -128,12 +125,7 @@
     // will take a long time to establish 10K connection (much greater than
     // 10K * 1 millisecond)
     for i in 0..config.connections {
-<<<<<<< HEAD
-        // let hist_channel = tx.clone();
-        let mut connection = match connection::Connection::new(i, config.clone(), tx.clone()).await {
-=======
         let mut connection = match connection::Connection::new(i, None, config.clone()).await {
->>>>>>> 85047e63
             Ok(c) => c,
             Err(e) => {
                 error!("Device = {}, Error = {:?}", i, e);
