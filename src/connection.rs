--- conflicted
+++ resolved
@@ -1,11 +1,8 @@
 use std::sync::Arc;
 use std::time::Instant;
 use std::{fs, io};
-<<<<<<< HEAD
 use std::collections::BTreeMap;
-=======
 use async_channel::Sender;
->>>>>>> 9b23bc8f
 
 use crate::Config;
 
@@ -13,11 +10,8 @@
 use thiserror::Error;
 use tokio::sync::Barrier;
 use tokio::time::Duration;
-<<<<<<< HEAD
 use hdrhistogram::Histogram;
 use whoami;
-=======
->>>>>>> 9b23bc8f
 use tokio::{pin, select, task, time};
 
 const ID_PREFIX: &str = "rumqtt";
@@ -310,10 +304,7 @@
     }
 }
 
-<<<<<<< HEAD
-
-=======
->>>>>>> 9b23bc8f
+
 /// get QoS level. Default is AtLeastOnce.
 fn get_qos(qos: i16) -> QoS {
     match qos {
@@ -322,4 +313,4 @@
         2 => QoS::ExactlyOnce,
         _ => QoS::AtLeastOnce,
     }
-}+}
